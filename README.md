--- conflicted
+++ resolved
@@ -4,46 +4,34 @@
 [![version](https://img.shields.io/pypi/v/pymilvus.svg?color=blue)](https://pypi.org/project/pymilvus/)
 [![license](https://img.shields.io/hexpm/l/plug.svg?color=green)](https://github.com/milvus-io/pymilvus/blob/master/LICENSE)
 
-<<<<<<< HEAD
-## Build
-
-### Requirements
-
-Pymilvus only supports `python >= 3.4`, is fully tested under 3.4, 3.5, 3.6.
-
-Python 3.7 can work, but is not fully tested yet.
-
-### Install
-
-Use `pip` or `pip3` to install pimilvus:
-=======
 Using Milvus python sdk for Milvus
 Download
 ---
 Pymilvus only supports `python >= 3.4`, is fully tested under 3.4, 3.5, 3.6, 3.7.
 
->>>>>>> ac848baf
 
+Pymilvus can be downloaded via `pip`. If no use, try `pip3`
 ```$
 $ pip install pymilvus
 ```
-If you are using `milvus-0.3.0`, last version that supports `milvus-0.3.0` is `0.1.13`, you can download by:
+Different versions of Milvus and lowest/highest pymilvus version supported accordingly
+
+|Milvus version| Lowest pymilvus version supported|Highest pymivus version supported|
+|:---:|:---:|:---:|
+|0.3.0|-|0.1.13|
+|0.3.1|0.1.14|0.1.25|
+|0.4.0|0.2.0|-|
+
+You can download a specific version by:
 ```$
 $ pip install pymilvus==0.1.13
 ```
-<span style="color:red">**[Note]** It's NOT recommended to upgrade to higher version if you are still using `milvus-0.3.0`</span>
 
-<<<<<<< HEAD
-### Upgrade to newest version
-
-=======
 If you want to upgrade `pymilvus` to newest version
->>>>>>> ac848baf
 ```$
 $ pip install --upgrade pymilvus
 ```
-
-### Import
+## Import
 
 ```python
 from milvus import Milvus, IndexType, Status
@@ -51,7 +39,7 @@
 
 ## Getting started
 
-Initial a `Milvus` instance and `connect` to the sever
+Initial a `Milvus` instance and  `connect` to the sever
 
 ```python
 >>> milvus = Milvus()
@@ -65,36 +53,34 @@
 >>> milvus.server_version()
 (Status(code=0, message='Success'), 0.3.1)  # this is example version, the real version may vary
 ```
+---
 
-### Add a table
+Add a new `table`
 
 
-1. Set parameters.
+First set param
 ```python
 >>> param = {'table_name':'test01', 'dimension':256, 'index_type':IndexType.FLAT, 'store_raw_vector':False}
 ```
-<<<<<<< HEAD
-2. Create a table.
-=======
 Then `create table`
->>>>>>> ac848baf
 ```python
 >>> milvus.create_table(param)
 Status(message='Table test01 created!', code=0)
 ```
 
-3. Confirm table information.
+Describe the table we just created
 ```python
 >>> milvus.describe_table('test01')
-(Status(code=0, message='Success!'), TableSchema(table_name='test01',dimension=256, index_type=1, store_raw_vector=False))
+(Status(code=0, message='Success!'), TableSchema(table_name='test01',dimension=256, index_type=<IndexType: FLAT>, store_raw_vector=False))
 ```
 
+---
 
-### Load vectors into table `test01`
+Add vectors into table `test01`
 
-In case you don't have any available vectors, you can try creating 20 vectors of 256-dimension.
+First create 20 vectors of 256-dimension.
 
-> Note: `random` and `pprint` is used for creating fake vectors data and pretty print. You may not need them in your project
+- Note that `random` and `pprint` we used here is for creating fake vectors data and pretty print, you may not need them in your project
 
 ```python
 >>> import random
@@ -106,7 +92,7 @@
 >>> fake_vectors = [[random.random() for _ in range(dim)] for _ in range(20)]
 ```
 
-Load vectors into table `test01`:
+Then add vectors into table `test01`
 ```python
 >>> status, ids = milvus.add_vectors(table_name='test01', records=vectors)
 >>> print(status)
@@ -116,15 +102,15 @@
 12245748929023489
 ...
 ```
+---
+Search vectors
 
-### Search vectors
-1. Specify the search range. 
 ```python
 # create 5 vectors of 256-dimension
 >>> q_records = [[random.random() for _ in range(dim)] for _ in range(5)]
 ```
 
-2. Search vectors and you can get such results:
+Then get results
 ```python
 >>> status, results = milvus.search_vectors(table_name='test01', query_records=q_records, top_k=10)
 >>> print(status)
@@ -132,8 +118,8 @@
 >>> pprint(results) # Searched top_k vectors
 ```
 
-
-### Delete a table
+---
+Delet the table we just created
 
 ```python
 >>> milvus.delete_table(table_name='test01')
@@ -145,6 +131,8 @@
 Status(code=0, message='Success')
 ```
 
+---
+
 ## Example python
 There are some small examples in `examples/`, you can find more guide there.
 
