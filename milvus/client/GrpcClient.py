"""
This is a client for milvus of gRPC
"""
__version__ = '0.2.0'

import grpc
import logging

from .Abstract import (
    ConnectIntf,
    IndexType,
    MetricType,
    TableSchema,
    Range,
    RowRecord,
    QueryResult,
    TopKQueryResult,
    IndexParam
)
from .utils import *
from .Status import Status
from .Exceptions import *
from ..settings import DefaultConfig as config

from ..grpc_gen import milvus_pb2_grpc, status_pb2
from ..grpc_gen import milvus_pb2 as grpc_types
from urllib.parse import urlparse

LOGGER = logging.getLogger(__name__)


class Prepare(object):

    @classmethod
    def table_name(cls, table_name):
        if not isinstance(table_name, grpc_types.TableName):
            status = status_pb2.Status(error_code=0, reason='Client')
            return grpc_types.TableName(status=status, table_name=table_name)
        else:
            return table_name

    @classmethod
    def table_schema(cls, param):
        """
        :type param: dict
        :param param: (Required)

            `example param={'table_name': 'name',
                            'dimension': 16,
                            'index_type': IndexType.FLAT,
                            'store_raw_vector': False}`

        :return: ttypes.TableSchema object
        """
        if not isinstance(param, grpc_types.TableSchema):
            if isinstance(param, dict):

                # TODO: for backward compatibility
                _param = {
                    'table_name': param['table_name'],
                    'dimension': param['dimension']
                }

                temp = TableSchema(**_param)

            else:
                raise ParamError('Param type incorrect, expect {} but get {} instead '.format(
                    type(dict), type(param)
                ))

        else:
            return param

        table_name = Prepare.table_name(temp.table_name)
        return grpc_types.TableSchema(table_name=table_name,
                                      dimension=temp.dimension)

    @classmethod
    def range(cls, start_date, end_date):
        """
        Parser a 'yyyy-mm-dd' like str or date/datetime object to Range object

            `Range: (start_date, end_date]`

            `start_date : '2019-05-25'`

        :param start_date: start date
        :type  start_date: str, date, datetime
        :param end_date: end date
        :type  end_date: str, date, datetime

        :return: Range object
        """
        temp = Range(start_date, end_date)

        return grpc_types.Range(start_value=temp.start_date,
                                end_value=temp.end_date)

    @classmethod
    def ranges(cls, ranges):
        """
        prepare query_ranges

        :param ranges: prepare query_ranges
        :type  ranges: [[str, str], (str,str)], iterable

            `Example: [[start, end]], ((start, end), (start, end)), or
                    [(start, end)]`

        :return: list[Range]
        """
        res = []
        for _range in ranges:
            if not isinstance(_range, grpc_types.Range):
                res.append(Prepare.range(_range[0], _range[1]))
            else:
                res.append(_range)
        return res

    @classmethod
    def insert_param(cls, table_name, vectors, ids=None):
        _param = grpc_types.InsertParam(table_name=table_name)

        for vector in vectors:
            if is_legal_array(vector):
                _param.row_record_array.add(vector_data=vector)
            else:
                raise ParamError('Vectors should be 2-dim array!')

        if ids is not None:
            if len(vectors) != len(ids):
                raise ParamError("Param `{0}` and `{1}` not match".format('vectors', 'ids'))

            for _id in ids:
                _param.row_id_array.add(_id)

        return _param

    @classmethod
    def index(cls, index_type, nlist, index_file_size, metric_type):
        """

        :type index_type: IndexType
        :param index_type: index type
        :param nlist:
        :param index_file_size:

        :type  metric_type: MetricType
        :param metric_type:

        :return:
        """

        index_type = IndexType(index_type) if isinstance(index_type, int) else index_type
        if not isinstance(index_type, IndexType) or index_type == IndexType.INVALID:
            raise ParamError('Illegal index_type, should be IndexType but not IndexType.INVALID')

        metric_type = MetricType(metric_type) if isinstance(metric_type, int) else metric_type
        if not isinstance(metric_type, MetricType):
            raise ParamError('Illegal metric_type, should be MetricType')

        return grpc_types.Index(index_type=index_type, nlist=nlist, index_file_size=index_file_size,
                                metric_type=metric_type)

    @classmethod
    def index_param(cls, table_name, index_param):

        _table_name = Prepare.table_name(table_name)

        if index_param is None:
            return grpc_types.IndexParam(table_name=_table_name)

        if not isinstance(index_param, dict):
            raise ParamError('Param type incorrect, expect {} but get {} instead '.format(
                type(dict), type(index_param)
            ))
        _index = Prepare.index(**index_param)

        return grpc_types.IndexParam(table_name=_table_name, index=_index)

    @classmethod
    def vector_ids(cls, ids):
        _status = status_pb2.Status(error_code=0, reason="OK")

        if not is_legal_array(ids):
            raise ParamError('Ids must be a list')

        return grpc_types.VectorIds(status=_status, vector_id_array=ids)

    @classmethod
    def search_param(cls, table_name, query_records, query_ranges, topk, nprobe):
        query_ranges = Prepare.ranges(query_ranges) if query_ranges else None

        search_param = grpc_types.SearchParam(
            table_name=table_name,
            query_range_array=query_ranges,
            topk=topk,
            nprobe=nprobe
        )

        for vector in query_records:
            if is_legal_array(vector):
                search_param.query_record_array.add(vector_data=vector)
            else:
                raise ParamError('Vectors should be 2-dim array!')

        return search_param

    @classmethod
    def search_vector_in_files_param(cls, table_name, query_records, query_ranges, topk, nprobe, ids):
        _search_param = Prepare.search_param(table_name, query_records, query_ranges, topk, nprobe)

        if not isinstance(ids, list):
            raise ParamError('Ids must be a list')

        return grpc_types.SearchInFilesParam(
            file_id_array=ids,
            search_param=_search_param
        )


class GrpcMilvus(ConnectIntf):
    def __init__(self):
        self._channel = None
        self._stub = None
        self._uri = None
        self.server_address = None
        self.status = None

    def __str__(self):
        return '<Milvus: {}>'.format(self.status)

    def set_channel(self, host=None, port=None, uri=None):

        config_uri = urlparse(config.GRPC_URI)

        _uri = urlparse(uri) if uri else config_uri

        if not host:
            if _uri.scheme == 'tcp':
                host = _uri.hostname or 'localhost'
                port = _uri.port or '19530'
            else:
                if uri:
                    raise RuntimeError(
                        'Invalid parameter uri: {}'.format(uri)
                    )
                raise RuntimeError(
                    'Invalid configuration for GRPC_URI: {}'.format(
                        config.GRPC_URI)
                )
        else:
            host = host
            port = port or '19530'

        self._uri = str(host) + ':' + str(port)
        self.server_address = self._uri
        self._channel = grpc.insecure_channel(self._uri)

    def connect(self, host=None, port=None, uri=None, timeout=3000):
        """
        Connect method should be called before any operations.
        Server will be connected after connect return OK

        :type  host: str
        :type  port: str
        :type  uri: str
        :type  timeout: int
        :param host: (Optional) host of the server, default host is 127.0.0.1
        :param port: (Optional) port of the server, default port is 19530
        :param uri: (Optional) only support tcp proto now, default uri is

                `tcp://127.0.0.1:19530`

        :param timeout: (Optional) connection timeout, default timeout is 3000ms

        :return: Status, indicate if connect is successful
        :rtype: Status
        """
        if self._channel is None:
            self.set_channel(host, port, uri)

        elif self.connected():
            return Status(message="You have already connected!", code=Status.CONNECT_FAILED)

        try:
            grpc.channel_ready_future(self._channel).result(timeout=timeout // 1000)
        except grpc.FutureTimeoutError as e:
            raise NotConnectError('Fail connecting to server on {}'.format(self._uri))
        else:
            self._stub = milvus_pb2_grpc.MilvusServiceStub(self._channel)
            self.status = Status(message='Successfully connected!')
            return self.status

    def connected(self):
        """
        Check if client is connected to the server

        :return: if client is connected
        :rtype bool
        """
        if not self._stub or not self.status or not self._channel:
            return False

        try:
            grpc.channel_ready_future(self._channel).result(timeout=2)
        except grpc.FutureTimeoutError:
            return False
        else:
            return True

    def disconnect(self):
        """
        Disconnect with the server and distroy the channel

        :return: Status, indicate if disconnect is successful
        :rtype: Status
        """
        # After closeing, a exception stack trace is printed from a background thread and
        # no exception is thrown in the main thread, issue is under test and not done yet
        # checkout https://github.com/grpc/grpc/issues/18995
        # Also checkout Properly Specify Channel.close Behavior in Python:
        # https://github.com/grpc/grpc/issues/19235
        if not self.connected():
            raise DisconnectNotConnectedClientError('Please connect to the server first!')

        try:
            del self._channel
            # self._channel.close()
        except Exception as e:
            LOGGER.error(e)
            return Status(code=Status.CONNECT_FAILED, message='Disconnection failed')

        self.status = None
        self._channel = None
        self._stub = None

        return Status(message='Disconnect successfully')

    def create_table(self, param, timeout=None):
        """Create table

        :param timeout:
        :type  param: dict or TableSchema
        :param param: Provide table information to be created

                `example param={'table_name': 'name',
                                'dimension': 16}`

                `OR using Prepare.table_schema to create param`

        :return: Status, indicate if operation is successful
        :rtype: Status
        """
        if not self.connected():
            raise NotConnectError('Please connect to the server first')

        if not isinstance(param, dict):
            raise ParamError("param is invalid! It should be a type of dict")

        table_schema = Prepare.table_schema(param)

        try:
            # future = self._stub.CreateTable.future(table_schema)
            # status = future.result(timeout=0.00000003)
            status = self._stub.CreateTable(table_schema)
            if status.error_code == 0:
                return Status(message='Create table successfully!')
            elif status.error_code == status_pb2.META_FAILED:
                LOGGER.error("Table {} already exists".format(param['table_name']))
                return Status(code=status.error_code, message=status.reason)
            else:
                LOGGER.error(status)
                return Status(code=status.error_code, message=status.reason)
        except grpc.RpcError as e:
            LOGGER.error(e)
            return Status(e.code(), message='grpc transport error')

    def has_table(self, table_name):
        """

        This method is used to test table existence.

        :param table_name: table name is going to be tested.
        :type table_name: str

        :return:
            bool, if given table_name exists

        """
        if not self.connected():
            raise NotConnectError('Please connect to the server first')

        table_name = Prepare.table_name(table_name)

        try:
            reply = self._stub.HasTable(table_name)
            if reply.status.error_code == 0:
                return reply.bool_reply
        except grpc.RpcError as e:
            LOGGER.error(e)
            return False

    def delete_table(self, table_name):
        """
        Delete table with table_name

        :type  table_name: str
        :param table_name: Name of the table being deleted

        :return: Status, indicate if operation is successful
        :rtype: Status
        """
        if not self.connected():
            raise NotConnectError('Please connect to the server first')

        table_name = Prepare.table_name(table_name)

        try:
            status = self._stub.DropTable(table_name)
            if status.error_code == 0:
                return Status(message='Delete table successfully!')
            else:
                return Status(code=status.error_code, message=status.reason)
        except grpc.RpcError as e:
            LOGGER.error(e)
            return Status(e.code(), message='grpc transport error')

    def build_index(self, table_name):
        """
        Build index by table name

        This method is used to build index by table in sync mode.

        :param table_name: table used to build index.
        :type  table_name: str

        :return: Status, indicate if operation is successful
        """
        if not self.connected():
            raise NotConnectError('Please connect to the server first')

        index_param = Prepare.index_param(table_name, None)

        try:
            status = self._stub.CreateIndex(index_param)

            if status.error_code == 0:
                return Status(message='Build index successfully!')
            else:
                return Status(code=status.error_code, message=status.reason)
        except grpc.RpcError as e:
            LOGGER.error(e)
            return Status(e.code(), message='grpc transport error')

    def create_index(self, table_name, index_param):
        """
        :param table_name: table used to build index.
        :type table_name: str
        :param index_param: index params
        :type index_param: dict
            `example param={'index_type': IndexType.FLAT,
                            'nlist': 16384,
                            'index_file_size': 1024,
                            'metric_type': }`
            index_param can be None

        :return: Status, indicate if operation is successful
        """
        pass

    def add_vectors(self, table_name, records, ids=None, *args, **kwargs):
        """
        Add vectors to table

        This function allows to pass in arguments which is type of `milvus_ob2.InsertParam`
        to avoid serializing and deserializing repeatedly, as follows:

            `obj.add_vectors(None, None, insert_param=param)`

        `obj` is a milvus object, param is an object which is type of `milvus_ob2.InsertParam`

        :param ids:

        :type  table_name: str
        :param table_name: table name been inserted

        :type  records: list[list[float]]

                `example records: [[1.2345],[1.2345]]`

                `OR using Prepare.records`

        :param records: list of vectors been inserted

        :returns:
            Status: indicate if vectors inserted successfully
            ids: list of id, after inserted every vector is given a id
        :rtype: (Status, list(int))
        """
        if not self.connected():
            raise NotConnectError('Please connect to the server first')

        insert_param = kwargs.get('insert_param', None)

        if not insert_param:
            insert_param = Prepare.insert_param(table_name, records, ids)
        else:
            if not isinstance(insert_param, grpc_types.InsertParam):
                raise ParamError("The value of key 'insert_param' must be type of milvus_pb2.InsertParam")

        try:
            vector_ids = self._stub.Insert(insert_param)

            if vector_ids.status.error_code == 0:
                ids = list(vector_ids.vector_id_array)
                return Status(message='Add vectors successfully!'), ids
            else:
                return Status(code=vector_ids.status.error_code, message=vector_ids.status.reason), []
        except grpc.RpcError as e:
            LOGGER.error(e)
            return Status(e.code(), message='grpc transport error'), []

    def search_vectors(self, table_name, top_k, nprobe, query_records, query_ranges=None):
        """
        Query vectors in a table

        :param query_ranges: (Optional) ranges for conditional search.
            If not specified, search in the whole table
        :type  query_ranges: list[(date, date)]

                `date` supports:
                   a. date-like-str, e.g. '2019-01-01'
                   b. datetime.date object, e.g. datetime.date(2019, 1, 1)
                   c. datetime.datetime object, e.g. datetime.datetime.now()

                example query_ranges:

                `query_ranges = [('2019-05-10', '2019-05-10'),(..., ...), ...]`

        :param table_name: table name been queried
        :type  table_name: str
        :param query_records: all vectors going to be queried

                `Using Prepare.records generate query_records`

        :type  query_records: list[list[float]] or list[RowRecord]
        :param top_k: int, how many similar vectors will be searched
        :type  top_k: int
        :param nprobe: cell num of probing
        :type nprobe: int

        :returns: (Status, res)

            Status:  indicate if query is successful
            res: TopKQueryResult, return when operation is successful

        :rtype: (Status, TopKQueryResult[QueryResult])
        """
        if not self.connected():
            raise NotConnectError('Please connect to the server first')

        if not isinstance(top_k, int) or top_k <= 0:
            raise ParamError('Param top_k should be larger than 0!')

        infos = Prepare.search_param(
            table_name, query_records, query_ranges, top_k, nprobe
        )

        results = TopKQueryResult()
        try:
            for topks in self._stub.Search(infos):
                results.append([QueryResult(id=qr.id, distance=qr.distance) for qr in topks.query_result_arrays])
        except grpc.RpcError as e:
            if e.code() == grpc.StatusCode.INVALID_ARGUMENT:
                status = Status(code=Status.ILLEGAL_ARGUMENT, message=e.details())
            else:
                status = Status(code=e.code(), message='grpc transport error')

            return status, []

        return Status(message='Search vectors successfully!'), results

    def search_vectors_in_files(self, table_name, file_ids, query_records, top_k, nprobe=16, query_ranges=None):
        """
        Query vectors in a table, in specified files

        :type  nprobe: int
        :param nprobe:

        :type  table_name: str
        :param table_name: table name been queried

        :type  file_ids: list[str] or list[int]
        :param file_ids: Specified files id array

        :type  query_records: list[list[float]]
        :param query_records: all vectors going to be queried

        :param query_ranges: Optional ranges for conditional search.
            If not specified, search in the whole table


        :type  top_k: int
        :param top_k: how many similar vectors will be searched

        :returns:
            Status:  indicate if query is successful
            query_results: list[TopKQueryResult]

        :rtype: (Status, TopKQueryResult[QueryResult])
        """
        if not self.connected():
            raise NotConnectError('Please connect to the server first')

        if not isinstance(top_k, int) or top_k <= 0:
            raise ParamError('Param top_k should be larger than 0!')

        file_ids = list(map(int_or_str, file_ids))

        infos = Prepare.search_vector_in_files_param(
            table_name, query_records, query_ranges, top_k, nprobe, file_ids
        )

        results = TopKQueryResult()
        try:
            for topks in self._stub.SearchInFiles(infos):
                if topks.status.error_code == 0:
                    results.append([QueryResult(id=qr.id, distance=qr.distance) for qr in topks.query_result_arrays])
                else:
                    return Status(code=topks.status.error_code, message=topks.status.reason), []

            return Status(message='Search vectors successfully!'), results
        except grpc.RpcError as e:
            if e.code() == grpc.StatusCode.INVALID_ARGUMENT:
                status = Status(code=Status.ILLEGAL_ARGUMENT, message=e.details())
            else:
                status = Status(code=e.code(), message='grpc transport error')

            return status, []

    def describe_table(self, table_name):
        """
        Show table information

        :type  table_name: str
        :param table_name: which table to be shown

        :returns: (Status, table_schema)
            Status: indicate if query is successful
            table_schema: return when operation is successful
        :rtype: (Status, TableSchema)
        """
        if not self.connected():
            raise NotConnectError('Please connect to the server first')

        table_name = Prepare.table_name(table_name)

        try:
            ts = self._stub.DescribeTable(table_name)

            if ts.table_name.status.error_code == 0:

                table = TableSchema(
                    table_name=ts.table_name.table_name,
                    dimension=ts.dimension
                )

                return Status(message='Describe table successfully!'), table
            else:
                LOGGER.error(ts.table_name.status)
                return Status(code=ts.table_name.status.error_code,
                              message=ts.table_name.status.reason), None
        except grpc.RpcError as e:
            LOGGER.error(e)
            return Status(e.code(), message='grpc transport error'), None

    def show_tables(self):
        """
        Show all tables in database

        :return:
            Status: indicate if this operation is successful

            tables: list of table names, return when operation
                    is successful
        :rtype:
            (Status, list[str])
        """
        if not self.connected():
            raise NotConnectError('Please connect to the server first')

        # TODO how to status errors
        cmd = grpc_types.Command(cmd='balala')
        try:
            results = [table.table_name for table in self._stub.ShowTables(cmd)]
            return Status(message='Show tables successfully!'), results
        except grpc.RpcError as e:
            LOGGER.error(e)
            return Status(e.code(), message='grpc transport error'), []

    def get_table_row_count(self, table_name):
        """
        Get table row count

        :type  table_name: str
        :param table_name: target table name.

        :returns:
            Status: indicate if operation is successful

            res: int, table row count
        """
        if not self.connected():
            raise NotConnectError('Please connect to the server first')

        table_name = Prepare.table_name(table_name)

        try:
            trc = self._stub.CountTable(table_name)
            if trc.status.error_code == 0:
                return Status(message='Get table row count successfully!'), trc.table_row_count
            else:
                return Status(code=trc.status.error_code, message=trc.status.reason), None
        except grpc.RpcError as e:
            LOGGER.error(e)
            return Status(e.code(), message='grpc transport error'), []

    def client_version(self):
        """
        Provide client version

        :return:
            Status: indicate if operation is successful

            str : Client version

        :rtype: (Status, str)
        """
        return __version__

    def server_version(self):
        """
        Provide server version

        :return:
            Status: indicate if operation is successful

            str : Server version

        :rtype: (Status, str)
        """
        if not self.connected():
            raise NotConnectError('Please connect to the server first')

        cmd = grpc_types.Command(cmd='version')
        try:
            ss = self._stub.Cmd(cmd)
            if ss.status.error_code == 0:
                return Status(message='Success!'), ss.string_reply
            else:
                return Status(code=ss.status.error_code, message=ss.status.reason), None
        except grpc.RpcError as e:
            LOGGER.error(e)
            return Status(e.code(), message='grpc transport error'), None

    def server_status(self, cmd=None):
        """
        Provide server status. When cmd !='version', provide 'OK'

        :return:
            Status: indicate if operation is successful

            str : Server version

        :rtype: (Status, str)
        """
        if not self.connected():
            raise NotConnectError('Please connect to the server first')

        if not cmd or cmd != "version":
            cmd = grpc_types.Command(cmd='OK')
        else:
            cmd = grpc_types.Command(cmd=cmd)

        try:
            ss = self._stub.Cmd(cmd)
            if ss.status.error_code == 0:
                return Status(message='Success!'), ss.string_reply
            else:
                return Status(code=ss.status.error_code, message=ss.status.reason), None
        except grpc.RpcError as e:
            LOGGER.error(e)
<<<<<<< HEAD
            return Status(e.code(), message='grpc transport error'), None
=======
            return Status(e.code(), message='grpc transport error'), None

    def delete_vectors_by_range(self, table_name, start_date=None, end_date=None):
        """
        Delete vectors by range

        :type  table_name: str
        :param table_name:

        :type  start_date: str
        :param start_date:

        :type  end_date:
        :param end_date:

        :return:
        """

        _range = Prepare.range(start_date, end_date)
        _param = grpc_types.DeleteByRangeParam(range=_range, table_name=table_name)

        try:
            status = self._stub.DeleteByRange(_param)
            return Status(code=status.error_code, message=status.reason)
        except grpc.RpcError as e:
            LOGGER.error(e)
            return Status(e.code(), message='grpc transport error')

    def preload_table(self, table_name):
        """
        Load table to cache in advance

        :type table_name: str
        :param table_name: table to preload

        :returns:
            Status:  indicate if query is successful
        """
        table_name = Prepare.table_name(table_name)

        try:
            status = self._stub.PreloadTable(table_name)
            return Status(code=status.error_code, message=status.reason)
        except grpc.RpcError as e:
            return Status(code=e.code(), message='grpc transport error')

    def describe_index(self, table_name):
        """
        Show index information of designated table

        :type table_name: str
        :param table_name: table name been queried

        :returns:
            Status:  indicate if query is successful
            IndexSchema:
            
        """
        table_name = Prepare.table_name(table_name)

        try:
            index_param = self._stub.DescribeIndex(table_name)

            status = index_param.table_name.status

            if status.error_code == 0:
                index_schema = {
                    "table_name": index_param.table_name.table_name,
                    "index_type": index_param.index.index_type,
                    "nlist": index_param.index.nlist,
                    "index_file_size": index_param.index.index_file_size,
                    "metric_type": index_param.index.metric_type
                }

                return Status(message="Successfully"), IndexParam(**index_schema)
            else:
                return Status(code=status.error_code, message=status.reason), None
        except grpc.RpcError as e:
            LOGGER.error(e)
            return Status(e.code(), message='grpc transport error{}'.format(e.details())), None

    def drop_index(self, table_name):

        table_name = Prepare.table_name(table_name)

        try:
            status = self._stub.DropIndex(table_name)
            return Status(code=status.error_code, message=status.reason)
        except grpc.RpcError as e:
            LOGGER.error(e)
            return Status(e.code(), message='grpc transport error{}'.format(e.details()))
>>>>>>> 7e34abff
<|MERGE_RESOLUTION|>--- conflicted
+++ resolved
@@ -791,9 +791,6 @@
                 return Status(code=ss.status.error_code, message=ss.status.reason), None
         except grpc.RpcError as e:
             LOGGER.error(e)
-<<<<<<< HEAD
-            return Status(e.code(), message='grpc transport error'), None
-=======
             return Status(e.code(), message='grpc transport error'), None
 
     def delete_vectors_by_range(self, table_name, start_date=None, end_date=None):
@@ -884,5 +881,4 @@
             return Status(code=status.error_code, message=status.reason)
         except grpc.RpcError as e:
             LOGGER.error(e)
-            return Status(e.code(), message='grpc transport error{}'.format(e.details()))
->>>>>>> 7e34abff
+            return Status(e.code(), message='grpc transport error{}'.format(e.details()))