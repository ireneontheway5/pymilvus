--- conflicted
+++ resolved
@@ -76,11 +76,7 @@
     }
     status, results = milvus.search_vectors(**param)
 
-<<<<<<< HEAD
     if results[0][0].distance== 100.0 or result[0][0].id == ids[3]:
-=======
-    if results[0][0].distance == 100.0 or results[0][0].id == ids[3]:
->>>>>>> 81b7046a
         print('Query result is correct')
     else:
         print('Query result isn\'t correct')
